--- conflicted
+++ resolved
@@ -34,18 +34,11 @@
     private final Map<RouteKind, StreamFactoryBuilder> streamFactoryBuilders;
 
     OAuthElektron(
-<<<<<<< HEAD
-        Function<String, JsonWebKey> supplyKey,
-        ToLongFunction<JsonWebSignature> lookupRealm)
-    {
-        this.streamFactoryBuilders = singletonMap(PROXY, new OAuthProxyFactoryBuilder(supplyKey, lookupRealm));
-=======
         OAuthConfiguration config,
         ToLongFunction<JsonWebSignature> lookupAuthorization,
         Function<String, JsonWebKey> lookupKey)
     {
         this.streamFactoryBuilders = singletonMap(PROXY, new OAuthProxyFactoryBuilder(config, lookupAuthorization, lookupKey));
->>>>>>> d3445bd2
     }
 
     @Override

/**
 * Copyright 2016-2019 The Reaktivity Project
 *
 * The Reaktivity Project licenses this file to you under the Apache License,
 * version 2.0 (the "License"); you may not use this file except in compliance
 * with the License. You may obtain a copy of the License at:
 *
 *   http://www.apache.org/licenses/LICENSE-2.0
 *
 * Unless required by applicable law or agreed to in writing, software
 * distributed under the License is distributed on an "AS IS" BASIS, WITHOUT
 * WARRANTIES OR CONDITIONS OF ANY KIND, either express or implied. See the
 * License for the specific language governing permissions and limitations
 * under the License.
 */
package org.reaktivity.nukleus.oauth.internal.stream;

import static java.nio.charset.StandardCharsets.US_ASCII;
import static java.util.Objects.requireNonNull;
import static java.util.concurrent.TimeUnit.MILLISECONDS;
import static org.reaktivity.nukleus.oauth.internal.util.BufferUtil.indexOfBytes;

import java.util.concurrent.Future;
import java.util.function.Function;
import java.util.function.LongSupplier;
import java.util.function.LongUnaryOperator;
import java.util.function.ToLongFunction;
import java.util.regex.Matcher;
import java.util.regex.Pattern;

import org.agrona.DirectBuffer;
import org.agrona.MutableDirectBuffer;
import org.agrona.collections.Long2ObjectHashMap;
import org.jose4j.jwk.JsonWebKey;
import org.jose4j.jws.JsonWebSignature;
import org.jose4j.jwt.JwtClaims;
import org.jose4j.jwt.MalformedClaimException;
import org.jose4j.jwt.NumericDate;
import org.jose4j.jwt.consumer.InvalidJwtException;
import org.jose4j.lang.JoseException;
import org.reaktivity.nukleus.concurrent.SignalingExecutor;
import org.reaktivity.nukleus.function.MessageConsumer;
import org.reaktivity.nukleus.function.MessagePredicate;
import org.reaktivity.nukleus.oauth.internal.OAuthConfiguration;
import org.reaktivity.nukleus.oauth.internal.types.HttpHeaderFW;
import org.reaktivity.nukleus.oauth.internal.types.OctetsFW;
import org.reaktivity.nukleus.oauth.internal.types.String16FW;
import org.reaktivity.nukleus.oauth.internal.types.control.RouteFW;
import org.reaktivity.nukleus.oauth.internal.types.stream.AbortFW;
import org.reaktivity.nukleus.oauth.internal.types.stream.BeginFW;
import org.reaktivity.nukleus.oauth.internal.types.stream.DataFW;
import org.reaktivity.nukleus.oauth.internal.types.stream.EndFW;
import org.reaktivity.nukleus.oauth.internal.types.stream.HttpBeginExFW;
import org.reaktivity.nukleus.oauth.internal.types.stream.ResetFW;
import org.reaktivity.nukleus.oauth.internal.types.stream.SignalFW;
import org.reaktivity.nukleus.oauth.internal.types.stream.WindowFW;
import org.reaktivity.nukleus.oauth.internal.util.BufferUtil;
import org.reaktivity.nukleus.route.RouteManager;
import org.reaktivity.nukleus.stream.StreamFactory;

public class OAuthProxyFactory implements StreamFactory
{
    private static final long EXPIRES_NEVER = Long.MAX_VALUE;
    private static final long EXPIRES_IMMEDIATELY = 0L;

    private static final long TOKEN_EXPIRED_SIGNAL = 1L;

    private static final Pattern QUERY_PARAMS = Pattern.compile("(?:\\?|.*?&)access_token=([^&#]+)(?:&.*)?");

    private static final byte[] BEARER_PREFIX = "Bearer ".getBytes(US_ASCII);
    private static final byte[] QUERY_PREFIX = "?".getBytes(US_ASCII);
    private static final byte[] AUTHORIZATION = "authorization".getBytes(US_ASCII);
    private static final byte[] PATH = ":path".getBytes(US_ASCII);

    private final RouteFW routeRO = new RouteFW();

    private final BeginFW beginRO = new BeginFW();
    private final DataFW dataRO = new DataFW();
    private final EndFW endRO = new EndFW();

    private final HttpBeginExFW httpBeginExRO = new HttpBeginExFW();

    private final WindowFW windowRO = new WindowFW();
    private final ResetFW resetRO = new ResetFW();
    private final AbortFW abortRO = new AbortFW();
    private final SignalFW signalRO = new SignalFW();

    private final JsonWebSignature signature = new JsonWebSignature();

    private final OAuthConfiguration config;
    private final RouteManager router;
    private final LongUnaryOperator supplyInitialId;
    private final LongSupplier supplyTrace;
    private final LongUnaryOperator supplyReplyId;
<<<<<<< HEAD
    private final Function<String, JsonWebKey> supplyKey;
    private final ToLongFunction<JsonWebSignature> lookupRealm;
=======
    private final Function<String, JsonWebKey> lookupKey;
    private final ToLongFunction<JsonWebSignature> lookupAuthorization;
>>>>>>> d3445bd2
    private final SignalingExecutor executor;
    private final Long2ObjectHashMap<OAuthProxy> correlations;
    private final Writer writer;

    public OAuthProxyFactory(
        OAuthConfiguration config,
        MutableDirectBuffer writeBuffer,
        LongUnaryOperator supplyInitialId,
        LongSupplier supplyTrace,
        LongUnaryOperator supplyReplyId,
        Long2ObjectHashMap<OAuthProxy> correlations,
        Function<String, JsonWebKey> lookupKey,
        ToLongFunction<JsonWebSignature> lookupAuthorization,
        SignalingExecutor executor,
        RouteManager router)
    {
        this.config = config;
        this.router = requireNonNull(router);
        this.writer = new Writer(writeBuffer);
        this.supplyInitialId = requireNonNull(supplyInitialId);
        this.supplyReplyId = requireNonNull(supplyReplyId);
        this.supplyTrace = requireNonNull(supplyTrace);
        this.correlations = correlations;
<<<<<<< HEAD
        this.supplyKey = supplyKey;
        this.lookupRealm = resolveRealm;
=======
        this.lookupKey = lookupKey;
        this.lookupAuthorization = lookupAuthorization;
>>>>>>> d3445bd2
        this.executor = executor;
    }

    @Override
    public MessageConsumer newStream(
        int msgTypeId,
        DirectBuffer buffer,
        int index,
        int length,
        MessageConsumer source)
    {
        final BeginFW begin = beginRO.wrap(buffer, index, index + length);
        final long streamId = begin.streamId();

        MessageConsumer newStream;

        if ((streamId & 0x0000_0000_0000_0001L) != 0L)
        {
            newStream = newInitialStream(begin, source);
        }
        else
        {
            newStream = newReplyStream(begin, source);
        }

        return newStream;
    }

    private MessageConsumer newInitialStream(
        final BeginFW begin,
        final MessageConsumer acceptReply)
    {
        final long acceptAuthorization = begin.authorization();
        final JsonWebSignature verified = verifiedSignature(begin);

        long connectAuthorization = acceptAuthorization;
        if (verified != null)
        {
<<<<<<< HEAD
            connectAuthorization = lookupRealm.applyAsLong(verified);
=======
            connectAuthorization = lookupAuthorization.applyAsLong(verified);
>>>>>>> d3445bd2
        }

        final long acceptRouteId = begin.routeId();
        final MessagePredicate filter = (t, b, o, l) -> true;
        final RouteFW route = router.resolve(acceptRouteId, connectAuthorization, filter, this::wrapRoute);
        MessageConsumer newStream = null;

        if (route != null)
        {
            final long acceptInitialId = begin.streamId();
            final long traceId = begin.trace();
            final OctetsFW extension = begin.extension();

            long connectRouteId = route.correlationId();
            long connectInitialId = supplyInitialId.applyAsLong(connectRouteId);
            MessageConsumer connectInitial = router.supplyReceiver(connectInitialId);
            long connectReplyId = supplyReplyId.applyAsLong(connectInitialId);
            long expiresAtMillis = config.expireInFlightRequests() ? expiresAtMillis(verified) : EXPIRES_NEVER;

            OAuthProxy initialStream = new OAuthProxy(acceptReply, acceptRouteId, acceptInitialId, acceptAuthorization,
                    connectInitial, connectRouteId, connectInitialId, connectAuthorization, expiresAtMillis);

            correlations.put(connectReplyId, initialStream);

            writer.doBegin(connectInitial, connectRouteId, connectInitialId, traceId,
                    connectAuthorization, extension);
            router.setThrottle(connectInitialId, initialStream::onThrottleMessage);

            newStream = initialStream::onStreamMessage;
        }

        return newStream;
    }

    private MessageConsumer newReplyStream(
        final BeginFW begin,
        final MessageConsumer sender)
    {
        final long connectRouteId = begin.routeId();
        final long connectReplyId = begin.streamId();
        final long traceId = begin.trace();
        final long authorization = begin.authorization();
        final OctetsFW extension = begin.extension();

        OAuthProxy initialStream = correlations.remove(connectReplyId);

        MessageConsumer newStream = null;

        if (initialStream != null)
        {
            long acceptRouteId = initialStream.sourceRouteId;
            MessageConsumer acceptReply = initialStream.source;
            long expiresAtMillis = initialStream.expiresAtMillis;
            long acceptReplyId = supplyReplyId.applyAsLong(initialStream.sourceStreamId);
            long acceptReplyAuthorization = initialStream.sourceAuthorization;
            long connectReplyAuthorization = initialStream.targetAuthorization;

            OAuthProxy replyStream = new OAuthProxy(sender, connectRouteId, connectReplyId, connectReplyAuthorization,
                    acceptReply, acceptRouteId, acceptReplyId, acceptReplyAuthorization, expiresAtMillis);

            writer.doBegin(acceptReply, acceptRouteId, acceptReplyId, traceId, authorization, extension);
            router.setThrottle(acceptReplyId, replyStream::onThrottleMessage);

            newStream = replyStream::onStreamMessage;
        }

        return newStream;
    }

    private RouteFW wrapRoute(
        int msgTypeId,
        DirectBuffer buffer,
        int index,
        int length)
    {
        return routeRO.wrap(buffer, index, index + length);
    }

    private static long expiresAtMillis(
        JsonWebSignature verified)
    {
        long expiresAtMillis = EXPIRES_NEVER;

        if (verified != null)
        {
            try
            {
                JwtClaims claims = JwtClaims.parse(verified.getPayload());
                NumericDate expirationTime = claims.getExpirationTime();
                if (expirationTime != null)
                {
                    expiresAtMillis = expirationTime.getValueInMillis();
                }
            }
            catch (MalformedClaimException | InvalidJwtException | JoseException ex)
            {
                expiresAtMillis = EXPIRES_IMMEDIATELY;
            }
        }

        return expiresAtMillis;
    }

    final class OAuthProxy
    {
        private final MessageConsumer source;
        private final long sourceRouteId;
        private final long sourceStreamId;
        private final long sourceAuthorization;
        private final MessageConsumer target;
        private final long targetRouteId;
        private final long targetStreamId;
        private final long targetAuthorization;
        private final long expiresAtMillis;

        private Future<?> expiryFuture;

        private OAuthProxy(
            MessageConsumer source,
            long sourceRouteId,
            long sourceId,
            long sourceAuthorization,
            MessageConsumer target,
            long targetRouteId,
            long targetId,
            long targetAuthorization,
            long expiresAtMillis)
        {
            this.source = source;
            this.sourceRouteId = sourceRouteId;
            this.sourceStreamId = sourceId;
            this.sourceAuthorization = sourceAuthorization;
            this.target = target;
            this.targetRouteId = targetRouteId;
            this.targetStreamId = targetId;
            this.targetAuthorization = targetAuthorization;
            this.expiresAtMillis = expiresAtMillis;
        }

        private void onStreamMessage(
            int msgTypeId,
            DirectBuffer buffer,
            int index,
            int length)
        {
            switch (msgTypeId)
            {
            case BeginFW.TYPE_ID:
                final BeginFW begin = beginRO.wrap(buffer, index, index + length);
                onBegin(begin);
                break;
            case DataFW.TYPE_ID:
                final DataFW data = dataRO.wrap(buffer, index, index + length);
                onData(data);
                break;
            case EndFW.TYPE_ID:
                final EndFW end = endRO.wrap(buffer, index, index + length);
                onEnd(end);
                break;
            case AbortFW.TYPE_ID:
                final AbortFW abort = abortRO.wrap(buffer, index, index + length);
                onAbort(abort);
                break;
            case SignalFW.TYPE_ID:
                final SignalFW signal = signalRO.wrap(buffer, index, index + length);
                onSignal(signal);
                break;
            default:
                writer.doReset(source, sourceRouteId, sourceStreamId, supplyTrace.getAsLong(), sourceAuthorization);
                break;
            }
        }

        private void onThrottleMessage(
            int msgTypeId,
            DirectBuffer buffer,
            int index,
            int length)
        {
            switch (msgTypeId)
            {
            case WindowFW.TYPE_ID:
                final WindowFW window = windowRO.wrap(buffer, index, index + length);
                onWindow(window);
                break;
            case ResetFW.TYPE_ID:
                final ResetFW reset = resetRO.wrap(buffer, index, index + length);
                onReset(reset);
                break;
            default:
                // ignore
                break;
            }
        }

        private void onBegin(
            BeginFW begin)
        {
            if (expiresAtMillis != EXPIRES_NEVER)
            {
                final long delay = this.expiresAtMillis - System.currentTimeMillis();
                final long routeId = begin.routeId();
                final long streamId = begin.streamId();

                expiryFuture = executor.schedule(delay, MILLISECONDS, routeId, streamId, TOKEN_EXPIRED_SIGNAL);
            }
        }

        private void onData(
            DataFW data)
        {
            final long traceId = data.trace();
            final int padding = data.padding();
            final long authorization = data.authorization();
            final long groupId = data.groupId();
            final OctetsFW payload = data.payload();
            final OctetsFW extension = data.extension();

            writer.doData(target, targetRouteId, targetStreamId, traceId,
                          authorization, groupId, padding, payload, extension);
        }

        private void onEnd(
            EndFW end)
        {
            final long traceId = end.trace();
            final OctetsFW extension = end.extension();

            writer.doEnd(target, targetRouteId, targetStreamId, traceId, targetAuthorization, extension);

            cancelTimerIfNecessary();
        }

        private void onAbort(
            AbortFW abort)
        {
            final long traceId = abort.trace();

            writer.doAbort(target, targetRouteId, targetStreamId, traceId, targetAuthorization);

            cleanupCorrelationIfNecessary();
            cancelTimerIfNecessary();
        }

        private void onSignal(
            SignalFW signal)
        {
            final long signalId = signal.signalId();

            if (signalId == TOKEN_EXPIRED_SIGNAL)
            {
                final long traceId = signal.trace();
                writer.doAbort(target, targetRouteId, targetStreamId, traceId, targetAuthorization);
                writer.doReset(source, sourceRouteId, sourceStreamId, traceId, sourceAuthorization);

                cleanupCorrelationIfNecessary();
            }
        }

        private void onWindow(
            WindowFW window)
        {
            final int credit = window.credit();
            final long traceId = window.trace();
            final int padding = window.padding();
            final long groupId = window.groupId();

            writer.doWindow(source, sourceRouteId, sourceStreamId, traceId, sourceAuthorization, credit, padding, groupId);
        }

        private void onReset(
            ResetFW reset)
        {
            final long traceId = reset.trace();

            writer.doReset(source, sourceRouteId, sourceStreamId, traceId, sourceAuthorization);

            cleanupCorrelationIfNecessary();
            cancelTimerIfNecessary();
        }

        private void cleanupCorrelationIfNecessary()
        {
            final long targetInitialId = targetStreamId | 0x0000_0000_0000_0001L;
            if (targetStreamId == targetInitialId)
            {
                final long targetReplyId = supplyReplyId.applyAsLong(targetInitialId);
                correlations.remove(targetReplyId);
            }
        }

        private void cancelTimerIfNecessary()
        {
            if (expiryFuture != null)
            {
                expiryFuture.cancel(true);
                expiryFuture = null;
            }
        }
    }

    private JsonWebSignature verifiedSignature(
        BeginFW begin)
    {
        JsonWebSignature verified = null;

        final String token = bearerToken(begin);
        if (token != null)
        {
            try
            {
                signature.setCompactSerialization(token);
                final String kid = signature.getKeyIdHeaderValue();
                final String algorithm = signature.getAlgorithmHeaderValue();
                final JsonWebKey key = lookupKey.apply(kid);
                if (algorithm != null && key != null && algorithm.equals(key.getAlgorithm()))
                {
                    signature.setKey(null);
                    signature.setKey(key.getKey());

                    final JwtClaims claims = JwtClaims.parse(signature.getPayload());
                    final NumericDate expirationTime = claims.getExpirationTime();
                    final NumericDate notBefore = claims.getNotBefore();

                    final long now = System.currentTimeMillis();
                    if ((expirationTime == null || now <= expirationTime.getValueInMillis()) &&
                        (notBefore == null || now >= notBefore.getValueInMillis()) &&
                        signature.verifySignature())
                    {
                        verified = signature;
                    }
                }
            }
            catch (JoseException | MalformedClaimException | InvalidJwtException ex)
            {
                // TODO: diagnostics?
            }
        }

        return verified;
    }

    private String bearerToken(
        BeginFW begin)
    {
        String token = null;

        final HttpBeginExFW beginEx = begin.extension().get(httpBeginExRO::tryWrap);
        if (beginEx != null)
        {
            final HttpHeaderFW path = beginEx.headers().matchFirst(h -> BufferUtil.equals(h.name(), PATH));
            if (path != null)
            {
                final String16FW value = path.value();
                final int queryAt = indexOfBytes(value, QUERY_PREFIX);
                if (queryAt != -1)
                {
                    final String query = path.value().asString().substring(queryAt);
                    final Matcher matcher = QUERY_PARAMS.matcher(query);
                    if (matcher.matches())
                    {
                        token = matcher.group(1);
                    }
                }
            }

            final HttpHeaderFW authorization = beginEx.headers().matchFirst(h -> BufferUtil.equals(h.name(), AUTHORIZATION));
            if (authorization != null)
            {
                final String16FW value = authorization.value();

                final int tokenAt = BufferUtil.limitOfBytes(value, BEARER_PREFIX);

                if (tokenAt > 0)
                {
                    final DirectBuffer buffer = value.buffer();
                    final int limit = value.limit();
                    token = buffer.getStringWithoutLengthUtf8(tokenAt, limit - tokenAt);
                }
            }
        }

        return token;
    }
}<|MERGE_RESOLUTION|>--- conflicted
+++ resolved
@@ -92,13 +92,8 @@
     private final LongUnaryOperator supplyInitialId;
     private final LongSupplier supplyTrace;
     private final LongUnaryOperator supplyReplyId;
-<<<<<<< HEAD
-    private final Function<String, JsonWebKey> supplyKey;
-    private final ToLongFunction<JsonWebSignature> lookupRealm;
-=======
     private final Function<String, JsonWebKey> lookupKey;
     private final ToLongFunction<JsonWebSignature> lookupAuthorization;
->>>>>>> d3445bd2
     private final SignalingExecutor executor;
     private final Long2ObjectHashMap<OAuthProxy> correlations;
     private final Writer writer;
@@ -122,13 +117,8 @@
         this.supplyReplyId = requireNonNull(supplyReplyId);
         this.supplyTrace = requireNonNull(supplyTrace);
         this.correlations = correlations;
-<<<<<<< HEAD
-        this.supplyKey = supplyKey;
-        this.lookupRealm = resolveRealm;
-=======
         this.lookupKey = lookupKey;
         this.lookupAuthorization = lookupAuthorization;
->>>>>>> d3445bd2
         this.executor = executor;
     }
 
@@ -167,11 +157,7 @@
         long connectAuthorization = acceptAuthorization;
         if (verified != null)
         {
-<<<<<<< HEAD
-            connectAuthorization = lookupRealm.applyAsLong(verified);
-=======
             connectAuthorization = lookupAuthorization.applyAsLong(verified);
->>>>>>> d3445bd2
         }
 
         final long acceptRouteId = begin.routeId();

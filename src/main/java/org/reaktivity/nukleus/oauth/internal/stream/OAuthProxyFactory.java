--- conflicted
+++ resolved
@@ -501,8 +501,8 @@
         }
 
         private boolean withinChallengeBuffer(
-            long currentTimeMillis,
-            long challengeAfter)
+                long currentTimeMillis,
+                long challengeAfter)
         {
             return currentTimeMillis >= challengeAfter && currentTimeMillis < expiresAt;
         }
@@ -725,19 +725,11 @@
 
             switch ((int) signalId)
             {
-<<<<<<< HEAD
                 case GRANT_VALIDATION_SIGNAL:
                     onTokenExpiredSignal(signal);
                     break;
                 default:
                     break;
-=======
-            case TOKEN_EXPIRED_SIGNAL:
-                onTokenExpiredSignal(signal);
-                break;
-            default:
-                break;
->>>>>>> e63451c2
             }
         }
 
